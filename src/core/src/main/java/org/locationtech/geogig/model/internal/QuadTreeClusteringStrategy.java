--- conflicted
+++ resolved
@@ -19,43 +19,6 @@
 import com.google.common.base.Optional;
 import com.vividsolutions.jts.geom.Envelope;
 
-<<<<<<< HEAD
-
-/**
- *  This class determines how the quadtree clustering strategy puts features in the tree.
- *
- *  NOTE: This also supports polygons/lines (i.e. non-point objects).
- *        Each feature is only put in ONE location in the tree - the quad that it
- *        is fully enclosed by (which might be the root node).
- *
- *  NOTE: if the feature doesn't have a bounds (i.e. null or empty), then it is
- *        NOT put in the tree (null QuadTreeNodeId).
- *
- *  The main entry point is computeId(), which returns a QuadTreeNodeId that defines
- *  where that Node should be in the QuadTree.
- *  The QuadTreeNodeId contains a list of Quandrants defining which quadrant the feature
- *  lies completely inside for EACH level of the quadtree.
- *
- *  If QuadTreeNodeId contains quadrants NE, then SE, then NW then it means that:
- *
- *  The feature is completely in the NE quadrant for the "world" (level 0).
- *
- *  Looking at the world's NE quadrant and subdividing it into 4 quads,
- *   the feature would be fully in the SE quadrant (level 1).
- *
- *  The world's NE quadrant (level 0), then that quad's sub SE quadrant (level 1),
- *  the feature will be contains in that quad's NW quad (level 2).
- *
- *  This continues until;
- *     + the max depth of the tree is reached
- *     + the feature in not fully contained in a single quad
- *
- *  Typically, large features will need to be contained "higher" up in the tree.
- *  However, this can happen with very small features that are "unlucky" enough to cross
- *  ANY quad boundary.  If this happens a lot, then the tree could become more degenerative
- *  and have large numbers of features associated with a single node that can NOT be moved
- *  into "lower" level nodes in the hierarchy.
-=======
 /**
  * This class determines how the quadtree clustering strategy puts features in the tree.
  *
@@ -86,7 +49,6 @@
  * happen with very small features that are "unlucky" enough to cross ANY quad boundary. If this
  * happens a lot, then the tree could become more degenerative and have large numbers of features
  * associated with a single node that can NOT be moved into "lower" level nodes in the hierarchy.
->>>>>>> cb107894
  *
  *
  */
@@ -103,10 +65,6 @@
         this.maxDepth = maxDepth;
     }
 
-<<<<<<< HEAD
-
-=======
->>>>>>> cb107894
     @Override
     protected int maxBuckets(final int depthIndex) {
         return 4;
@@ -117,8 +75,6 @@
         return 128;
     }
 
-<<<<<<< HEAD
-=======
     /**
      * Returns the bucket index in the range 0-3 corresponding to this node at the specified depth
      * (i.e. the bucket index represents a quadrant), or {@code -1} if the spatial bounds of this
@@ -135,7 +91,6 @@
         return -1;
     }
 
->>>>>>> cb107894
     public int getMaxDepth() {
         return maxDepth;
     }
@@ -148,11 +103,7 @@
     public @Nullable QuadTreeNodeId computeId(final Node node) {
         Optional<Envelope> bounds = node.bounds();
         if (!bounds.isPresent() || bounds.get().isNull()) {
-<<<<<<< HEAD
-            return null; //no bounds -> not in tree
-=======
             return null; // no bounds -> not in tree
->>>>>>> cb107894
         }
         return computeIdInternal(node, bounds.get());
     }
