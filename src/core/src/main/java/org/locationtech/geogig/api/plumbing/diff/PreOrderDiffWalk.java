/* Copyright (c) 2014-2016 Boundless and others.
 * All rights reserved. This program and the accompanying materials
 * are made available under the terms of the Eclipse Distribution License v1.0
 * which accompanies this distribution, and is available at
 * https://www.eclipse.org/org/documents/edl-v10.html
 *
 * Contributors:
 * Gabriel Roldan (Boundless) - initial implementation
 */
package org.locationtech.geogig.api.plumbing.diff;

import static com.google.common.base.Preconditions.checkArgument;
import static com.google.common.base.Preconditions.checkNotNull;
import static com.google.common.base.Preconditions.checkState;
import static com.google.common.collect.Iterables.transform;
import static com.google.common.collect.Maps.uniqueIndex;
import static com.google.common.collect.Sets.newTreeSet;
import static com.google.common.collect.Sets.union;
import static org.locationtech.geogig.api.RevTree.EMPTY;
import static org.locationtech.geogig.api.RevTree.EMPTY_TREE_ID;
import static org.locationtech.geogig.storage.BulkOpListener.NOOP_LISTENER;

import java.util.ArrayList;
import java.util.Arrays;
<<<<<<< HEAD
=======
import java.util.Collections;
import java.util.HashMap;
>>>>>>> d0bc10d4
import java.util.Iterator;
import java.util.List;
import java.util.Map;
import java.util.Map.Entry;
import java.util.Set;
import java.util.SortedMap;
import java.util.SortedSet;
import java.util.TreeMap;
import java.util.TreeSet;
import java.util.concurrent.ForkJoinPool;
import java.util.concurrent.RecursiveAction;
import java.util.concurrent.atomic.AtomicBoolean;
import java.util.concurrent.atomic.AtomicLong;

import org.eclipse.jdt.annotation.NonNullByDefault;
import org.eclipse.jdt.annotation.Nullable;
import org.locationtech.geogig.api.Bounded;
import org.locationtech.geogig.api.Bucket;
import org.locationtech.geogig.api.Node;
import org.locationtech.geogig.api.NodeRef;
import org.locationtech.geogig.api.ObjectId;
import org.locationtech.geogig.api.RevObject.TYPE;
import org.locationtech.geogig.api.RevTree;
import org.locationtech.geogig.repository.SpatialOps;
import org.locationtech.geogig.storage.NodeStorageOrder;
import org.locationtech.geogig.storage.ObjectStore;

import com.google.common.base.Function;
import com.google.common.base.Objects;
import com.google.common.base.Preconditions;
import com.google.common.base.Predicate;
import com.google.common.collect.ImmutableSortedMap;
import com.google.common.collect.Iterables;
import com.google.common.collect.Iterators;
import com.google.common.collect.ListMultimap;
import com.google.common.collect.Multimaps;
import com.google.common.collect.PeekingIterator;
import com.google.common.collect.Sets;
import com.google.common.primitives.Ints;
import com.vividsolutions.jts.geom.Envelope;

/**
 * Provides a means to "walk" the differences between two {@link RevTree trees} in in-order order
 * and emit diff events to a {@link Consumer}, which can choose to skip parts of the walk when it
 * had collected enough information for its purpose and don't need to go further down a given pair
 * of trees (either named or bucket).
 */
@NonNullByDefault
public class PreOrderDiffWalk {

    private static final NodeStorageOrder ORDER = new NodeStorageOrder();

    private static final ForkJoinPool FORK_JOIN_POOL;
    static {
        int parallelism = Math.max(2, Runtime.getRuntime().availableProcessors() / 2);
        FORK_JOIN_POOL = new ForkJoinPool(parallelism);
    }

    /**
     * Contains the full path to the bucket as an array of integers where the array length
     * determines the bucket depth and each array element its index at the depth defined by the
     * element index.
     *
     */
    public static final class BucketIndex implements Comparable<BucketIndex> {

        private final int[] indexPath;

        /**
         * "Null object" for the root tree.
         */
        static final BucketIndex ROOT = new BucketIndex();

        /**
         * Creates a root bucket index
         */
        private BucketIndex() {
            this.indexPath = new int[0];
        }

        public BucketIndex(final int[] parentPath, final int index) {
            int[] path = new int[parentPath.length + 1];
            System.arraycopy(parentPath, 0, path, 0, parentPath.length);
            path[parentPath.length] = index;
            this.indexPath = path;
        }

        public BucketIndex append(final Integer index) {
            return append(index.intValue());
        }

        public BucketIndex append(final int index) {
            return new BucketIndex(this.indexPath, index);
        }

        /**
         * @return the zero-based depth index for the bucket addressed by this bucket index
         */
        public int depthIndex() {
            return indexPath.length - 1;
        }

        /**
         * @return the bucket index at the last depth level
         */
        public Integer lastIndex() {
            return Integer.valueOf(indexPath[indexPath.length - 1]);
        }

        @Override
        public boolean equals(Object o) {
            if (!(o instanceof BucketIndex)) {
                return false;
            }
            return Arrays.equals(indexPath, ((BucketIndex) o).indexPath);
        }

        @Override
        public int hashCode() {
            return Arrays.hashCode(indexPath);
        }

        @Override
        public String toString() {
            StringBuilder sb = new StringBuilder();
            for (int i = 0; i < indexPath.length - 1; i++) {
                sb.append(indexPath[i]).append('/');
            }
            sb.append(indexPath[indexPath.length - 1]);
            return sb.toString();
        }

        @Override
        public int compareTo(BucketIndex o) {
            return Ints.lexicographicalComparator().compare(indexPath, o.indexPath);
        }
    }

    private final RevTree left;

    private final RevTree right;

    private final ObjectStore leftSource;

    private final ObjectStore rightSource;

    private ObjectId metadataId;

    public PreOrderDiffWalk(RevTree left, RevTree right, ObjectStore leftSource,
            ObjectStore rightSource) {

        checkNotNull(left, "left");
        checkNotNull(right, "right");
        checkNotNull(leftSource, "leftSource");
        checkNotNull(rightSource, "rightSource");

        this.left = left;
        this.right = right;
        this.leftSource = leftSource;
        this.rightSource = rightSource;
    }

    public void setDefaultMetadataId(ObjectId metadataId) {
        this.metadataId = metadataId;
    }

    /**
     * Walk up the differences between the two trees and emit events to the {@code consumer}.
     * <p>
     * NOTE: the {@link Consumer} must be thread safe.
     * <p>
     * If the two root trees are not equal, an initial call to {@link Consumer#tree(Node, Node)}
     * will be made where the nodes will have {@link NodeRef#ROOT the root name} (i.e. empty
     * string), and provided the consumer indicates to continue with the traversal, further calls to
     * {@link Consumer#feature}, {@link Consumer#tree}, and/or {@link Consumer#bucket} will be made
     * as changes between the two trees are found.
     * <p>
     * At any time, if {@link Consumer#tree} or {@link Consumer#bucket} returns {@code false}, that
     * pair of trees won't be further evaluated and the traversal continues with their siblings or
     * parents if there are no more siblings.
     * <p>
     * Note the {@code consumer} is only notified of nodes or buckets that differ, using
     * {@code null} of either the left of right argument to indicate there's no matching object at
     * the left or right side of the comparison. Left side nulls indicate a new object, right side
     * nulls a deleted one. None of the {@code Consumer} method is ever called with equal left and
     * right arguments.
     * 
     * @param consumer the callback object that gets notified of changes between the two trees and
     *        can abort the walk for whole subtrees.
     */
    public final void walk(Consumer consumer) {

        if (left.equals(right)) {
            return;
        }
        // start by asking the consumer if go on with the walk at all with the
        // root nodes
        final RevTree left = this.left;
        final RevTree right = this.right;
        Envelope lbounds = SpatialOps.boundsOf(left);

        final ObjectId metadataId = this.metadataId == null ? ObjectId.NULL : this.metadataId;

        Node lnode = Node.create(NodeRef.ROOT, left.getId(), metadataId, TYPE.TREE, lbounds);

        Envelope rbounds = SpatialOps.boundsOf(right);
        Node rnode = Node.create(NodeRef.ROOT, right.getId(), metadataId, TYPE.TREE, rbounds);

        NodeRef leftRef = NodeRef.createRoot(lnode);
        NodeRef rightRef = NodeRef.createRoot(rnode);

        TraverseTree task = new TraverseTree(new CancellableConsumer(consumer), leftSource,
                rightSource, leftRef, rightRef);
        FORK_JOIN_POOL.invoke(task);

    }

    @SuppressWarnings("serial")
    private static abstract class WalkAction extends RecursiveAction {

        protected final ObjectStore leftSource, rightSource;

        protected final CancellableConsumer consumer;

        protected final BucketIndex bucketIndex;

        protected final NodeRef leftParent;

        protected final NodeRef rightParent;

<<<<<<< HEAD
        WalkAction(CancellableConsumer consumer, ObjectStore ls, ObjectStore rs,
                NodeRef leftParent, NodeRef rightParent) {
            this(consumer, ls, rs, leftParent, rightParent, BucketIndex.ROOT);
        }

        WalkAction(CancellableConsumer consumer, ObjectStore ls, ObjectStore rs,
                NodeRef leftParent, NodeRef rightParent, final BucketIndex bucketIndex) {
=======
        WalkAction(CancellableConsumer consumer, ObjectStore ls, ObjectStore rs, NodeRef leftParent,
                NodeRef rightParent) {
            this(consumer, ls, rs, leftParent, rightParent, BucketIndex.ROOT);
        }

        WalkAction(CancellableConsumer consumer, ObjectStore ls, ObjectStore rs, NodeRef leftParent,
                NodeRef rightParent, final BucketIndex bucketIndex) {
>>>>>>> d0bc10d4
            checkNotNull(consumer, "consumer");
            checkNotNull(ls, "left source database");
            checkNotNull(rs, "right soourda datbaase");
            checkArgument(leftParent != null || rightParent != null,
                    "leftParent and rightParent can't be null at the same time");
            checkArgument(ls != null && rs != null);
            checkNotNull(bucketIndex);
            // checkArgument(leftParent != null && rightParent != null);
            this.consumer = consumer;
            this.leftSource = ls;
            this.rightSource = rs;
            this.leftParent = leftParent;
            this.rightParent = rightParent;
            this.bucketIndex = bucketIndex;
        }

        TraverseTree traverseTree(NodeRef left, NodeRef right) {
            return new TraverseTree(consumer, leftSource, rightSource, left, right);
        }

        TraverseTreeContents traverseTreeContents(NodeRef leftParent, NodeRef rightParent,
                RevTree left, RevTree right, BucketIndex bucketIndex) {

            return new TraverseTreeContents(consumer, leftSource, rightSource, leftParent,
                    rightParent, left, right, bucketIndex);
        }

        TraverseLeafLeaf leafLeaf(NodeRef leftParent, NodeRef rightParent,
                Iterator<Node> leftChildren, Iterator<Node> rightChildren) {
            return new TraverseLeafLeaf(consumer, leftSource, rightSource, leftParent, rightParent,
                    leftChildren, rightChildren);
        }

        TraverseBucketBucket bucketBucket(RevTree left, RevTree right, BucketIndex bucketIndex) {

            return new TraverseBucketBucket(consumer, leftSource, rightSource, leftParent,
                    rightParent, left, right, bucketIndex);
        }

        TraverseBucketLeaf bucketLeaf(RevTree bucket, Iterator<Node> rightcChildren,
                BucketIndex bucketIndex) {
            return new TraverseBucketLeaf(consumer, leftSource, rightSource, leftParent,
                    rightParent, bucket, rightcChildren, bucketIndex);
        }

        TraverseLeafBucket leafBucket(Iterator<Node> leftcChildren, RevTree bucket,
                BucketIndex bucketIndex) {
            return new TraverseLeafBucket(consumer, leftSource, rightSource, leftParent,
                    rightParent, leftcChildren, bucket, bucketIndex);
        }

        /**
         * Called when found a difference between two nodes. It can be a removal ({@code right} is
         * null), an added node ({@code left} is null}, or a modified feature/tree (neither is
         * null); but {@code left} and {@code right} can never be equal.
         * <p>
         * Depending on the type of node, this method will call {@link Consumer#tree} or
         * {@link Consumer#feature}, and continue the traversal down the trees in case it was a tree
         * and {@link Consumer#tree} returned null.
         */
        @Nullable
        protected final WalkAction node(@Nullable final NodeRef left,
                @Nullable final NodeRef right) {
            if (consumer.isCancelled()) {
                return null;
            }
            checkState(left != null || right != null, "both nodes can't be null");
            checkArgument(!Objects.equal(left, right));

            final TYPE type = left == null ? right.getType() : left.getType();

            if (TYPE.FEATURE.equals(type)) {
                consumer.feature(left, right);
                return null;
            }

            checkState(TYPE.TREE.equals(type));
            return traverseTree(left, right);
        }

        /**
         * Split the given nodes into lists keyed by the bucket indes they would belong if they were
         * part of a tree bucket at the given {@code bucketDepth}
         */
<<<<<<< HEAD
        protected final ListMultimap<Integer, Node> splitNodesToBucketsAtDepth(
                Iterator<Node> nodes, final BucketIndex parentIndex) {
=======
        protected final ListMultimap<Integer, Node> splitNodesToBucketsAtDepth(Iterator<Node> nodes,
                final BucketIndex parentIndex) {
>>>>>>> d0bc10d4

            Function<Node, Integer> keyFunction = new Function<Node, Integer>() {
                @Override
                public Integer apply(Node node) {
                    return ORDER.bucket(node, parentIndex.depthIndex() + 1);
                }
            };
            ListMultimap<Integer, Node> nodesByBucket = Multimaps.index(nodes, keyFunction);

            return nodesByBucket;
        }

    }

    /**
     * When this action is called its guaranteed that either {@link Consumer#tree} returned
     * {@code true} (i.e. its a pair of trees pointed out by a Node), or {@link Consumer#bucket}
     * returned {@code true} (i.e. they are trees pointed out by buckets).
     * 
     * @param consumer the callback object
     * @param left the tree at the left side of the comparison
     * @param right the tree at the right side of the comparison
     * @param bucketDepth the depth of bucket traversal (only non zero if comparing two bucket
     *        trees, as when called from {@link #handleBucketBucket})
     * @precondition {@code left != null && right != null}
     */
    @SuppressWarnings("serial")
    private static class TraverseTree extends WalkAction {

        private final NodeRef leftNode;

        private final NodeRef rightNode;

        public TraverseTree(CancellableConsumer consumer, ObjectStore ls, ObjectStore rs,
                NodeRef leftRef, NodeRef rightRef) {
            super(consumer, ls, rs, leftRef, rightRef);
            this.leftNode = leftRef;
            this.rightNode = rightRef;
        }

        @Override
        protected void compute() {
            if (Objects.equal(leftNode, rightNode)) {
                return;
            }
            if (consumer.isCancelled()) {
                return;
            }
            if (consumer.tree(leftNode, rightNode)) {
                RevTree left;
                RevTree right;
                left = leftNode == null || EMPTY_TREE_ID.equals(leftNode.getObjectId()) ? EMPTY
                        : leftSource.getTree(leftNode.getObjectId());
                right = rightNode == null || EMPTY_TREE_ID.equals(rightNode.getObjectId()) ? EMPTY
                        : rightSource.getTree(rightNode.getObjectId());

                TraverseTreeContents traverseTreeContents = new TraverseTreeContents(consumer,
<<<<<<< HEAD
                        leftSource, rightSource, leftNode, rightNode, left, right, BucketIndex.ROOT);
=======
                        leftSource, rightSource, leftNode, rightNode, left, right,
                        BucketIndex.ROOT);
>>>>>>> d0bc10d4

                traverseTreeContents.compute();

            }
            consumer.endTree(leftNode, rightNode);
        }
    }

    @SuppressWarnings("serial")
    private static class TraverseTreeContents extends WalkAction {

        private final RevTree left, right;

        public TraverseTreeContents(CancellableConsumer consumer, ObjectStore ls, ObjectStore rs,
                NodeRef leftParent, NodeRef rightParent, RevTree left, RevTree right,
                BucketIndex bucketIndex) {

            super(consumer, ls, rs, leftParent, rightParent, bucketIndex);

            checkArgument(left != null && right != null);
            this.left = left;
            this.right = right;
        }

        @Override
        protected void compute() {
            if (Objects.equal(left, right)) {
                return;
            }
            if (consumer.isCancelled()) {
                return;
            }
            // Possible cases:
            // 1- left and right are leaf trees
            // 2- left and right are bucket trees
            // 3- left is leaf and right is bucketed
            // 4- left is bucketed and right is leaf
            final boolean leftIsLeaf = !left.buckets().isPresent();
            final boolean rightIsLeaf = !right.buckets().isPresent();
            Iterator<Node> leftc = leftIsLeaf ? left.children() : null;
            Iterator<Node> rightc = rightIsLeaf ? right.children() : null;

            WalkAction task;
            if (leftIsLeaf && rightIsLeaf) {// 1-

                task = leafLeaf(leftParent, rightParent, leftc, rightc);

            } else if (!(leftIsLeaf || rightIsLeaf)) {// 2-
                task = bucketBucket(left, right, bucketIndex);
            } else if (leftIsLeaf) {// 3-

                task = leafBucket(leftc, right, bucketIndex);

            } else {// 4-

                task = bucketLeaf(left, rightc, bucketIndex);
            }

            invokeAll(task);
        }
    }

    @SuppressWarnings("serial")
    private static class TraverseLeafLeaf extends WalkAction {

        private Iterator<Node> left;

        private Iterator<Node> right;

        TraverseLeafLeaf(CancellableConsumer consumer, ObjectStore ls, ObjectStore rs,
                NodeRef leftParent, NodeRef rightParent, Iterator<Node> leftChildren,
                Iterator<Node> rightChildren) {
            super(consumer, ls, rs, leftParent, rightParent);
            this.left = leftChildren;
            this.right = rightChildren;
        }

        /**
         * Traverse and compare the {@link RevTree#children() children} nodes of two leaf trees,
         * calling {@link #node(Consumer, Node, Node)} for each diff.
         */
        @Override
        protected void compute() {
            if (consumer.isCancelled()) {
                return;
            }
            PeekingIterator<Node> li = Iterators.peekingIterator(left);
            PeekingIterator<Node> ri = Iterators.peekingIterator(right);

            List<WalkAction> tasks = new ArrayList<>();

            while (li.hasNext() && ri.hasNext() && !consumer.isCancelled()) {
                Node lpeek = li.peek();
                Node rpeek = ri.peek();
                int order = ORDER.compare(lpeek, rpeek);
                @Nullable
                WalkAction action = null;
                if (order < 0) {
                    NodeRef lref = newRef(leftParent, li.next());
                    action = node(lref, null);// removal
                } else if (order == 0) {// change
                    // same feature at both sides of the traversal, consume them and check if its
                    // changed it or not
                    Node l = li.next();
                    Node r = ri.next();
                    if (!Objects.equal(l, r)) {
                        NodeRef lref = newRef(leftParent, l);
                        NodeRef rref = newRef(rightParent, r);
                        if (!l.equals(r)) {
                            action = node(lref, rref);
                        }
                    }
                } else {
                    NodeRef rref = newRef(rightParent, ri.next());
                    action = node(null, rref);// addition
                }
                if (action != null) {
                    tasks.add(action);
                }
            }

            checkState(consumer.isCancelled() || !li.hasNext() || !ri.hasNext(),
                    "either the left or the right iterator should have been fully consumed");

            // right fully consumed, any remaining node in left is a removal
            while (!consumer.isCancelled() && li.hasNext()) {
                WalkAction action = node(newRef(leftParent, li.next()), null);
                if (action != null) {
                    tasks.add(action);
                }
            }

            // left fully consumed, any remaining node in right is an add
            while (!consumer.isCancelled() && ri.hasNext()) {
                WalkAction action = node(null, newRef(rightParent, ri.next()));
                if (action != null) {
                    tasks.add(action);
                }
            }

            invokeAll(tasks);
        }

        private NodeRef newRef(NodeRef parent, Node lnode) {
            return NodeRef.create(parent.path(), lnode, parent.getMetadataId());
        }

    }

    @SuppressWarnings("serial")
    private static class TraverseBucketBucket extends WalkAction {

        private final RevTree left, right;

        /**
         * @param consumer
         * @param ls
         * @param rs
         * @param leftParent
         * @param rightParent
         * @param left
         * @param right
         * @param bucketIndex if {@code null}, the trees are top level, otherwise they're the inner
         *        trees at the specified bucket index
         */
        TraverseBucketBucket(CancellableConsumer consumer, ObjectStore ls, ObjectStore rs,
                NodeRef leftParent, NodeRef rightParent, RevTree left, RevTree right,
                final @Nullable BucketIndex bucketIndex) {

            super(consumer, ls, rs, leftParent, rightParent, bucketIndex);
            checkArgument(left != null && right != null);
            checkArgument(left.isEmpty() || left.buckets().isPresent());
            checkArgument(right.isEmpty() || right.buckets().isPresent());

            this.left = left;
            this.right = right;
        }

        /**
         * Traverse two bucket trees and notify their differences to the {@code consumer}.
         * <p>
         * If this method is called than its guaranteed that the two bucket trees are note equal
         * (one of them may be empty though), and that {@link Consumer#bucket} returned {@code true}
         * <p>
         * For each bucket index present in the joint set of the two trees buckets,
         * {@link #traverseTree(Consumer, RevTree, RevTree, int)} will be called for the bucket
         * trees that are not equal with {@code bucketDepth} incremented by one.
         * 
         * @param consumer the callback object to receive diff events from the comparison of the two
         *        trees
         * @param left the bucket tree at the left side of the comparison
         * @param right the bucket tree at the right side of the comparison
         * @param bucketDepth the current depth at which the comparison is evaluating these two
         *        bucket trees
         * @see #traverseTree(Consumer, RevTree, RevTree, int)
         * @precondition {@code !left.equals(right)}
         * @precondition {@code left.isEmpty() || left.buckets().isPresent()}
         * @precondition {@code right.isEmpty() || right.buckets().isPresent()}
         */
        @Override
        protected void compute() {
            if (consumer.isCancelled()) {
                return;
            }
            final ImmutableSortedMap<Integer, Bucket> lb = left.buckets().get();
            final ImmutableSortedMap<Integer, Bucket> rb = right.buckets().get();
            final TreeSet<BucketIndex> availableIndexes;
            {
                Iterable<BucketIndex> indexes = Iterables.transform(//
<<<<<<< HEAD
                        union(lb.keySet(), rb.keySet()),//
                        (i) -> this.bucketIndex.append(i));
                availableIndexes = newTreeSet(indexes);
            }
            final Map<ObjectId, RevObject> trees = loadTrees(lb, rb);
=======
                        union(lb.keySet(), rb.keySet()), //
                        (i) -> this.bucketIndex.append(i));
                availableIndexes = newTreeSet(indexes);
            }
            final Map<ObjectId, RevTree> trees = loadTrees(lb, rb);
>>>>>>> d0bc10d4

            @Nullable
            Bucket lbucket, rbucket;
            RevTree ltree, rtree;

            List<TraverseTreeContents> tasks = new ArrayList<>();

            for (BucketIndex index : availableIndexes) {
                lbucket = lb.get(index.lastIndex());
                rbucket = rb.get(index.lastIndex());
                if (Objects.equal(lbucket, rbucket)) {
                    continue;
                }
                Preconditions.checkState(lbucket != null || rbucket != null);

                if (consumer.bucket(leftParent, rightParent, index, lbucket, rbucket)) {

                    ltree = lbucket == null ? EMPTY : trees.get(lbucket.getObjectId());
                    rtree = rbucket == null ? EMPTY : trees.get(rbucket.getObjectId());

<<<<<<< HEAD
                    TraverseTreeContents task = traverseTreeContents(leftParent, rightParent,
                            ltree, rtree, index);
=======
                    TraverseTreeContents task = traverseTreeContents(leftParent, rightParent, ltree,
                            rtree, index);
>>>>>>> d0bc10d4
                    tasks.add(task);
                }
            }

            // fork()
            invokeAll(tasks);
            // after all tasks join()
            for (BucketIndex index : availableIndexes) {
                lbucket = lb.get(index.lastIndex());
                rbucket = rb.get(index.lastIndex());
                if (Objects.equal(lbucket, rbucket)) {
                    continue;
                }
                consumer.endBucket(leftParent, rightParent, index, lbucket, rbucket);
            }
        }

        private Map<ObjectId, RevTree> loadTrees(final ImmutableSortedMap<Integer, Bucket> lb,
                final ImmutableSortedMap<Integer, Bucket> rb) {
            final Map<ObjectId, RevTree> trees;
            final Set<ObjectId> lbucketIds = Sets
                    .newHashSet(transform(lb.values(), (b) -> b.getObjectId()));
            final Set<ObjectId> rbucketIds = Sets
                    .newHashSet(transform(rb.values(), (b) -> b.getObjectId()));

            // get all buckets at once, to leverage ObjectStore optimizations
            if (leftSource == rightSource) {
                Set<ObjectId> ids = Sets.union(lbucketIds, rbucketIds);
                Iterator<RevTree> titer = leftSource.getAll(ids, NOOP_LISTENER, RevTree.class);
                trees = uniqueIndex(titer, (t) -> t.getId());
            } else {
                trees = new HashMap<>();
                trees.putAll(uniqueIndex(
                        leftSource.getAll(transform(lb.values(), (b) -> b.getObjectId()),
                                NOOP_LISTENER, RevTree.class),
                        (t) -> t.getId()));

                trees.putAll(uniqueIndex(
                        rightSource.getAll(transform(rb.values(), (b) -> b.getObjectId()),
                                NOOP_LISTENER, RevTree.class),
                        (t) -> t.getId()));

            }
            return trees;
        }
    }

    @SuppressWarnings("serial")
    private static class TraverseBucketLeaf extends WalkAction {

        private RevTree bucket;

        private Iterator<Node> leaf;

        TraverseBucketLeaf(CancellableConsumer consumer, ObjectStore ls, ObjectStore rs,
                NodeRef leftParent, NodeRef rightParent, RevTree bucket,
                Iterator<Node> rightcChildren, BucketIndex bucketIndex) {
            super(consumer, ls, rs, leftParent, rightParent, bucketIndex);
            checkArgument(bucket.buckets().isPresent());
            this.bucket = bucket;
            this.leaf = rightcChildren;
        }

        /**
         * Compares a bucket tree at the left side of the comparison, and a the
         * {@link RevTree#children() children} nodes of a leaf tree at the right side of the
         * comparison.
         * <p>
         * This happens when the left tree is much larger than the right tree
         * <p>
         * This traversal is symmetric to {@link #traverseLeafBucket} so be careful that any change
         * made to this method shall have a matching change at {@link #traverseLeafBucket}
         * 
         * @precondition {@code left.buckets().isPresent()}
         */
        @Override
        protected void compute() {
            if (consumer.isCancelled()) {
                return;
            }
            final SortedMap<Integer, Bucket> leftBuckets = bucket.buckets().get();
            final ListMultimap<Integer, Node> nodesByBucket = splitNodesToBucketsAtDepth(leaf,
                    bucketIndex);

            final SortedSet<BucketIndex> bucketIndexes;
            {
<<<<<<< HEAD
                Set<Integer> childIndexes = Sets
                        .union(leftBuckets.keySet(), nodesByBucket.keySet());
=======
                Set<Integer> childIndexes = Sets.union(leftBuckets.keySet(),
                        nodesByBucket.keySet());
>>>>>>> d0bc10d4
                Iterable<BucketIndex> childPaths = Iterables.transform(childIndexes,
                        (i) -> this.bucketIndex.append(i));
                bucketIndexes = Sets.newTreeSet(childPaths);
            }
            // get all buckets at once, to leverage ObjectStore optimizations
            final Map<ObjectId, RevTree> bucketTrees;
            {
                Iterable<ObjectId> ids = transform(leftBuckets.values(), (b) -> b.getObjectId());
                bucketTrees = uniqueIndex(leftSource.getAll(ids, NOOP_LISTENER, RevTree.class),
                        (t) -> t.getId());
            }
            List<WalkAction> tasks = new ArrayList<>();

            Map<BucketIndex, Bucket> pendingEndBucketNotifications = new TreeMap<>();
            for (BucketIndex childIndex : bucketIndexes) {
                Bucket leftBucket = leftBuckets.get(childIndex.lastIndex());

                // never returns null, but empty
                List<Node> rightNodes = nodesByBucket.get(childIndex.lastIndex());

                if (null == leftBucket) {
                    tasks.add(leafLeaf(leftParent, rightParent, Collections.emptyIterator(),
                            rightNodes.iterator()));
                } else if (rightNodes.isEmpty()) {

<<<<<<< HEAD
                    RevTree leftTree = (RevTree) bucketTrees.get(leftBucket.getObjectId());
=======
                    RevTree leftTree = bucketTrees.get(leftBucket.getObjectId());
>>>>>>> d0bc10d4
                    if (consumer.bucket(leftParent, rightParent, childIndex, leftBucket, null)) {

                        TraverseTreeContents task = traverseTreeContents(leftParent, rightParent,
                                leftTree, EMPTY, childIndex);
                        tasks.add(task);
                        pendingEndBucketNotifications.put(childIndex, leftBucket);
                    }
                } else {
                    RevTree leftTree = bucketTrees.get(leftBucket.getObjectId());
                    if (leftTree.buckets().isPresent()) {
                        tasks.add(bucketLeaf(leftTree, rightNodes.iterator(), childIndex));
                    } else {
                        tasks.add(leafLeaf(leftParent, rightParent, leftTree.children(),
                                rightNodes.iterator()));
                    }
                }
            }
            if (!consumer.isCancelled()) {
                invokeAll(tasks);
            }
            for (Entry<BucketIndex, Bucket> e : pendingEndBucketNotifications.entrySet()) {
                BucketIndex childIndex = e.getKey();
                Bucket leftBucket = e.getValue();
                consumer.endBucket(leftParent, rightParent, childIndex, leftBucket, null);
            }
        }
    }

    @SuppressWarnings("serial")
    private static class TraverseLeafBucket extends WalkAction {

        private Iterator<Node> leaf;

        private RevTree bucket;

        TraverseLeafBucket(CancellableConsumer consumer, ObjectStore ls, ObjectStore rs,
                NodeRef leftParent, NodeRef rightParent, Iterator<Node> leftcChildren,
                RevTree bucket, BucketIndex bucketIndex) {
            super(consumer, ls, rs, leftParent, rightParent, bucketIndex);
            checkArgument(bucket.buckets().isPresent());
            this.leaf = leftcChildren;
            this.bucket = bucket;
        }

        /**
         * Compares a bucket tree at the right side of the comparison, and a the
         * {@link RevTree#children() children} nodes of a leaf tree at the left side of the
         * comparison.
         * <p>
         * This happens when the right tree is much larger than the left tree
         * <p>
         * This traversal is symmetric to {@link #traverseBucketLeaf} so be careful that any change
         * made to this method shall have a matching change at {@link #traverseBucketLeaf}
         * 
         * @precondition {@code right.buckets().isPresent()}
         */
        @Override
        protected void compute() {
            if (consumer.isCancelled()) {
                return;
            }
            final SortedMap<Integer, Bucket> rightBuckets = bucket.buckets().get();
            final ListMultimap<Integer, Node> nodesByBucket = splitNodesToBucketsAtDepth(leaf,
                    bucketIndex);

            final SortedSet<BucketIndex> bucketIndexes;
            {
                Set<Integer> childIndexes = Sets.union(rightBuckets.keySet(),
                        nodesByBucket.keySet());
                Iterable<BucketIndex> childPaths = Iterables.transform(childIndexes,
                        (i) -> this.bucketIndex.append(i));
                bucketIndexes = Sets.newTreeSet(childPaths);
            }

            // get all buckets at once, to leverage ObjectStore optimizations
            final Map<ObjectId, RevTree> bucketTrees;
            {

                Iterable<ObjectId> ids = transform(rightBuckets.values(), (b) -> b.getObjectId());
                bucketTrees = uniqueIndex(rightSource.getAll(ids, NOOP_LISTENER, RevTree.class),
                        (t) -> t.getId());
            }
            List<WalkAction> tasks = new ArrayList<>();

            Map<BucketIndex, Bucket> pendingEndBucketNotifications = new TreeMap<>();

            for (BucketIndex childIndex : bucketIndexes) {
                Bucket rightBucket = rightBuckets.get(childIndex.lastIndex());

                // never returns null, but empty
                List<Node> leftNodes = nodesByBucket.get(childIndex.lastIndex());
                if (null == rightBucket) {
                    tasks.add(leafLeaf(leftParent, rightParent, leftNodes.iterator(),
                            Collections.emptyIterator()));
                } else if (leftNodes.isEmpty()) {
<<<<<<< HEAD
                    RevTree rightTree = (RevTree) bucketTrees.get(rightBucket.getObjectId());
=======
                    RevTree rightTree = bucketTrees.get(rightBucket.getObjectId());
>>>>>>> d0bc10d4
                    if (consumer.bucket(leftParent, rightParent, childIndex, null, rightBucket)) {

                        TraverseTreeContents task = traverseTreeContents(leftParent, rightParent,
                                EMPTY, rightTree, childIndex);
                        tasks.add(task);
                        pendingEndBucketNotifications.put(childIndex, rightBucket);

                    }
                } else {
                    RevTree rightTree = bucketTrees.get(rightBucket.getObjectId());
                    if (rightTree.buckets().isPresent()) {
                        tasks.add(leafBucket(leftNodes.iterator(), rightTree, childIndex));
                    } else {
                        tasks.add(leafLeaf(leftParent, rightParent, leftNodes.iterator(),
                                rightTree.children()));
                    }
                }
            }
            if (!consumer.isCancelled()) {
                invokeAll(tasks);
            }
            for (Entry<BucketIndex, Bucket> e : pendingEndBucketNotifications.entrySet()) {
                BucketIndex bucketIndex = e.getKey();
                Bucket rightBucket = e.getValue();
                consumer.endBucket(leftParent, rightParent, bucketIndex, null, rightBucket);
            }
        }
    }

    /**
     * Defines an interface to consume the events emitted by a diff-tree "depth first" traversal,
     * with the ability to be notified of changes to feature and tree nodes, as well as to buckets,
     * and to skip the further traversal of whole trees (either as pointed out by "name tree" nodes,
     * or internal tree buckets).
     * <p>
     * NOTE implementations are mandated to be thread safe.
     * <p>
     * This is especially useful when there's no need to traverse the whole diff to compute the
     * desired result, as it can be the case of counting changes between two trees where one side of
     * the comparison does not have such tree, or the spatial bounds of the difference between two
     * trees on the same case.
     * <p>
     * The first call will always be to {@link #tree(Node, Node)} with the root tree nodes, or there
     * may be no call to any method at all if the two tree nodes are equal.
     * <p>
     * This also allows to parallelize some computations where there's no need to have the output of
     * the tree comparison in "prescribed storage order" as defined by {@link NodeStorageOrder}.
     */
    public static interface Consumer {

        /**
         * Called when either two leaf trees are being compared and a feature node have changed (i.e
         * neither {@code left} nor {@code right} is null, or a feature has been deleted (
         * {@code left} is null), or added ({@code right} is null).
         * 
         * @param left the feature node at the left side of the traversal; may be {@code null) in
         *        which case {@code right} has been added.
         * @param right the feature node at the right side of the traversal; may be {@code null} in
         *        which case {@code left} has been removed.
         * @return {@code false} if the WHOLE traversal shall be aborted, {@true} to continue
         *         traversing other features and trees. Note this differs from the return value of
         *         {@link #tree()} and {@link #bucket()} in that they only avoid the traversal of
         *         the indicated tree or bucket, not the whole traversal.
         * @precondition {@code left != null || right != null}
         * @precondition {@code if(left != null && right != null) then left.name() == right.name()}
         */
        public abstract boolean feature(@Nullable final NodeRef left,
                @Nullable final NodeRef right);

        /**
         * Called when the traversal finds a tree node at both sides of the traversal with the same
         * name and pointing to different trees (i.e. a changed tree), or just one node tree at
         * either side of the traversal with no corresponding tree node at the other side (i.e.
         * either an added tree - {@code left} is null -, or a deleted tree - {@code right} is null
         * -).
         * <p>
         * If this method returns {@code true} then the traversal will continue down the tree(s)
         * contents, calling {@link #bucket}, {@link #feature}, or {@link #tree} as appropriate. If
         * this method returns {@code false} the traversal of the tree(s) contents will be skipped
         * and continue with the siblings or parents' siblings if there are no more nodes to
         * evaluate at the current depth.
         * 
         * @param left the left tree of the traversal
         * @param right the right tree of the traversal
         * @return {@code true} if the traversal of the contents of this pair of trees should come
         *         right after this method returns, {@code false} if this consumer does not want to
         *         continue traversing the trees pointed out by these nodes. Note this differs from
         *         the return value of {@link #feature()} in that {@code false} only avoids going
         *         deeper into this tree, instead of aborting the whole traversal
         * @precondition {@code left != null || right != null}
         */
        public abstract boolean tree(@Nullable final NodeRef left, @Nullable final NodeRef right);

        /**
         * Called once done with a {@link #tree}, regardless of the returned value
         */
        public abstract void endTree(@Nullable final NodeRef left, @Nullable final NodeRef right);

        /**
         * Called when the traversal finds either a bucket at both sides of the traversal with same
         * depth an index that have changed, or just one at either side of the comparison with no
         * node at the other side that would fall into that bucket if it existed.
         * <p>
         * When comparing the contents of two trees, it could be that both are bucket trees and then
         * this method will be called for each bucket index/depth, resulting in calls to this method
         * with wither both buckets or one depending on the existence of buckets at the given index
         * at both sides.
         * <p>
         * Or it can also be that only one of the trees is be a bucket tree and the other a leaf
         * tree, in which case this method can be called only if the leaf tree has no node that
         * would fall on the same bucket index at the current bucket depth; otherwise
         * {@link #feature}, {@link #tree}, or this same method will be called recursively while
         * evaluating the leaf tree nodes that would fall on this bucket index and depth, as
         * compared with the nodes of the tree pointed out by the bucket that exists at the other
         * side of the traversal, or any of its children bucket trees at a more deep bucket, until
         * there's no ambiguity.
         * <p>
         * If this method returns {@code true}, then the traversal will continue down to the
         * contents of the trees pointed out but the bucket(s), otherwise the bucket(s) contents
         * will be skipped and the traversal continues with the next bucket index, or the parents
         * trees siblings.
         * 
         * @param bucketIndex the index of the bucket inside the bucket trees being evaluated, its
         *        the same for both buckets in case buckets for the same index are present in both
         *        trees
         * @param bucketDepth the depth of the bucket(s)
         * @param left the bucket at the given index on the left-tree of the traversal, or
         *        {@code null} if no bucket exists on the left tree for that index
         * @param right the bucket at the given index on the right-tree of the traversal, or
         *        {@code null} if no bucket exists on the left tree for that index
         * @return {@code true} if a call to {@link #tree(Node, Node)} should come right after this
         *         method is called, {@code false} if this consumer does not want to continue the
         *         traversal deeper for the trees pointed out by these buckets.
         * @precondition {@code left != null || right != null}
         */
        public abstract boolean bucket(final NodeRef leftParent, final NodeRef rightParent,
                final BucketIndex bucketIndex, @Nullable final Bucket left,
                @Nullable final Bucket right);

        /**
         * Called once done with a {@link #bucket}, regardless of the returned value
         */
        public abstract void endBucket(NodeRef leftParent, NodeRef rightParent,
                final BucketIndex bucketIndex, @Nullable final Bucket left,
                @Nullable final Bucket right);
    }

    /**
     * Template class for consumer decorators, forwards all event calls to the provided consumer;
     * concrete subclasses shall override the event methods of their interest.
     */
    public static abstract class ForwardingConsumer implements Consumer {

        protected final Consumer delegate;

        public ForwardingConsumer(final Consumer delegate) {
            this.delegate = delegate;
        }

        @Override
        public boolean feature(NodeRef left, NodeRef right) {
            return delegate.feature(left, right);
        }

        @Override
        public boolean tree(NodeRef left, NodeRef right) {
            return delegate.tree(left, right);
        }

        @Override
        public void endTree(NodeRef left, NodeRef right) {
            delegate.endTree(left, right);
        }

        @Override
        public boolean bucket(NodeRef leftParent, NodeRef rightParent, BucketIndex bucketIndex,
                Bucket left, Bucket right) {
            return delegate.bucket(leftParent, rightParent, bucketIndex, left, right);
        }

        @Override
        public void endBucket(NodeRef leftParent, NodeRef rightParent, BucketIndex bucketIndex,
                Bucket left, Bucket right) {
            delegate.endBucket(leftParent, rightParent, bucketIndex, left, right);
        }
    }

    public static class MaxFeatureDiffsLimiter extends ForwardingConsumer {

        private final AtomicLong count;

        private final long limit;

        public MaxFeatureDiffsLimiter(final Consumer delegate, final long limit) {
            super(delegate);
            this.limit = limit;
            this.count = new AtomicLong();
        }

        @Override
        public boolean feature(NodeRef left, NodeRef right) {
            if (count.incrementAndGet() > limit) {
                return false;
            }
            return super.feature(left, right);
        }
    }

    public static class FilteringConsumer extends ForwardingConsumer {

        private final Predicate<Bounded> predicate;

        public FilteringConsumer(final Consumer delegate, final Predicate<Bounded> predicate) {
            super(delegate);
            this.predicate = predicate;
        }

        @Override
        public boolean feature(NodeRef left, NodeRef right) {
            if (predicate.apply(left) || predicate.apply(right)) {
                super.feature(left, right);
            }
            return true;
        }

        @Override
        public boolean tree(NodeRef left, NodeRef right) {
            if (predicate.apply(left) || predicate.apply(right)) {
                return super.tree(left, right);
            }
            return false;
        }

        @Override
        public void endTree(NodeRef left, NodeRef right) {
            if (predicate.apply(left) || predicate.apply(right)) {
                super.endTree(left, right);
            }
        }

        @Override
        public boolean bucket(NodeRef leftParent, NodeRef rightParent, BucketIndex bucketIndex,
                Bucket left, Bucket right) {
            if (predicate.apply(left) || predicate.apply(right)) {
                return super.bucket(leftParent, rightParent, bucketIndex, left, right);
            }
            return false;
        }

        @Override
        public void endBucket(NodeRef leftParent, NodeRef rightParent, BucketIndex bucketIndex,
                Bucket left, Bucket right) {
            if (predicate.apply(left) || predicate.apply(right)) {
                super.endBucket(leftParent, rightParent, bucketIndex, left, right);
            }
        }
    }

    private static final class CancellableConsumer extends ForwardingConsumer {

        private final AtomicBoolean cancel = new AtomicBoolean();

        public CancellableConsumer(Consumer delegate) {
            super(delegate);
        }

        private void abortTraversal() {
            this.cancel.set(true);
        }

        public boolean isCancelled() {
            return this.cancel.get();
        }

        @Override
        public boolean feature(NodeRef left, NodeRef right) {
            boolean continuteTraversal = !isCancelled() && delegate.feature(left, right);
            if (!continuteTraversal) {
                abortTraversal();
            }
            return continuteTraversal;
        }

        @Override
        public boolean tree(NodeRef left, NodeRef right) {
            return !isCancelled() && delegate.tree(left, right);
        }

        @Override
        public boolean bucket(NodeRef leftParent, NodeRef rightParent, BucketIndex bucketIndex,
                Bucket left, Bucket right) {
            return !isCancelled()
                    && delegate.bucket(leftParent, rightParent, bucketIndex, left, right);
        }
    }
}<|MERGE_RESOLUTION|>--- conflicted
+++ resolved
@@ -22,11 +22,8 @@
 
 import java.util.ArrayList;
 import java.util.Arrays;
-<<<<<<< HEAD
-=======
 import java.util.Collections;
 import java.util.HashMap;
->>>>>>> d0bc10d4
 import java.util.Iterator;
 import java.util.List;
 import java.util.Map;
@@ -257,15 +254,6 @@
 
         protected final NodeRef rightParent;
 
-<<<<<<< HEAD
-        WalkAction(CancellableConsumer consumer, ObjectStore ls, ObjectStore rs,
-                NodeRef leftParent, NodeRef rightParent) {
-            this(consumer, ls, rs, leftParent, rightParent, BucketIndex.ROOT);
-        }
-
-        WalkAction(CancellableConsumer consumer, ObjectStore ls, ObjectStore rs,
-                NodeRef leftParent, NodeRef rightParent, final BucketIndex bucketIndex) {
-=======
         WalkAction(CancellableConsumer consumer, ObjectStore ls, ObjectStore rs, NodeRef leftParent,
                 NodeRef rightParent) {
             this(consumer, ls, rs, leftParent, rightParent, BucketIndex.ROOT);
@@ -273,7 +261,6 @@
 
         WalkAction(CancellableConsumer consumer, ObjectStore ls, ObjectStore rs, NodeRef leftParent,
                 NodeRef rightParent, final BucketIndex bucketIndex) {
->>>>>>> d0bc10d4
             checkNotNull(consumer, "consumer");
             checkNotNull(ls, "left source database");
             checkNotNull(rs, "right soourda datbaase");
@@ -358,13 +345,8 @@
          * Split the given nodes into lists keyed by the bucket indes they would belong if they were
          * part of a tree bucket at the given {@code bucketDepth}
          */
-<<<<<<< HEAD
-        protected final ListMultimap<Integer, Node> splitNodesToBucketsAtDepth(
-                Iterator<Node> nodes, final BucketIndex parentIndex) {
-=======
         protected final ListMultimap<Integer, Node> splitNodesToBucketsAtDepth(Iterator<Node> nodes,
                 final BucketIndex parentIndex) {
->>>>>>> d0bc10d4
 
             Function<Node, Integer> keyFunction = new Function<Node, Integer>() {
                 @Override
@@ -422,12 +404,8 @@
                         : rightSource.getTree(rightNode.getObjectId());
 
                 TraverseTreeContents traverseTreeContents = new TraverseTreeContents(consumer,
-<<<<<<< HEAD
-                        leftSource, rightSource, leftNode, rightNode, left, right, BucketIndex.ROOT);
-=======
                         leftSource, rightSource, leftNode, rightNode, left, right,
                         BucketIndex.ROOT);
->>>>>>> d0bc10d4
 
                 traverseTreeContents.compute();
 
@@ -637,19 +615,11 @@
             final TreeSet<BucketIndex> availableIndexes;
             {
                 Iterable<BucketIndex> indexes = Iterables.transform(//
-<<<<<<< HEAD
-                        union(lb.keySet(), rb.keySet()),//
-                        (i) -> this.bucketIndex.append(i));
-                availableIndexes = newTreeSet(indexes);
-            }
-            final Map<ObjectId, RevObject> trees = loadTrees(lb, rb);
-=======
                         union(lb.keySet(), rb.keySet()), //
                         (i) -> this.bucketIndex.append(i));
                 availableIndexes = newTreeSet(indexes);
             }
             final Map<ObjectId, RevTree> trees = loadTrees(lb, rb);
->>>>>>> d0bc10d4
 
             @Nullable
             Bucket lbucket, rbucket;
@@ -670,13 +640,8 @@
                     ltree = lbucket == null ? EMPTY : trees.get(lbucket.getObjectId());
                     rtree = rbucket == null ? EMPTY : trees.get(rbucket.getObjectId());
 
-<<<<<<< HEAD
-                    TraverseTreeContents task = traverseTreeContents(leftParent, rightParent,
-                            ltree, rtree, index);
-=======
                     TraverseTreeContents task = traverseTreeContents(leftParent, rightParent, ltree,
                             rtree, index);
->>>>>>> d0bc10d4
                     tasks.add(task);
                 }
             }
@@ -763,13 +728,8 @@
 
             final SortedSet<BucketIndex> bucketIndexes;
             {
-<<<<<<< HEAD
-                Set<Integer> childIndexes = Sets
-                        .union(leftBuckets.keySet(), nodesByBucket.keySet());
-=======
                 Set<Integer> childIndexes = Sets.union(leftBuckets.keySet(),
                         nodesByBucket.keySet());
->>>>>>> d0bc10d4
                 Iterable<BucketIndex> childPaths = Iterables.transform(childIndexes,
                         (i) -> this.bucketIndex.append(i));
                 bucketIndexes = Sets.newTreeSet(childPaths);
@@ -795,11 +755,7 @@
                             rightNodes.iterator()));
                 } else if (rightNodes.isEmpty()) {
 
-<<<<<<< HEAD
-                    RevTree leftTree = (RevTree) bucketTrees.get(leftBucket.getObjectId());
-=======
                     RevTree leftTree = bucketTrees.get(leftBucket.getObjectId());
->>>>>>> d0bc10d4
                     if (consumer.bucket(leftParent, rightParent, childIndex, leftBucket, null)) {
 
                         TraverseTreeContents task = traverseTreeContents(leftParent, rightParent,
@@ -895,11 +851,7 @@
                     tasks.add(leafLeaf(leftParent, rightParent, leftNodes.iterator(),
                             Collections.emptyIterator()));
                 } else if (leftNodes.isEmpty()) {
-<<<<<<< HEAD
-                    RevTree rightTree = (RevTree) bucketTrees.get(rightBucket.getObjectId());
-=======
                     RevTree rightTree = bucketTrees.get(rightBucket.getObjectId());
->>>>>>> d0bc10d4
                     if (consumer.bucket(leftParent, rightParent, childIndex, null, rightBucket)) {
 
                         TraverseTreeContents task = traverseTreeContents(leftParent, rightParent,
